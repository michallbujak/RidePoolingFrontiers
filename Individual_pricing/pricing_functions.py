""" Script for analysis of the individual pricing """
import itertools
from bisect import bisect_right

import pandas as pd
from dotmap import DotMap
from math import isnan

from Individual_pricing.pricing_utils.product_distribution import ProductDistribution


def calculate_discount(u, p, d, b_t, b_s, t, t_d, b_d, shared) -> float:
    """
    Calculate discount to reach a certain level of shared utility
    @param u: utility of a non-shared ride
    @param p: price
    @param d: distance
    @param b_t: time sensitivity (VoT)
    @param b_s: sharing sensitivity (WtS)
    @param t: trip time
    @param t_d: delay length
    @param b_d: delay sensitivity
    @param shared: indicate whether a ride is shared
    @return: discount
    """
    dd = d / 1000
    if dd == 0 or not shared:
        return 0
    return 1 - u / (p * dd) + (b_t * b_s * (t + t_d * b_d)) / (p * dd)



def extract_travellers_data(
        databank: DotMap or dict,
        params: DotMap or dict
) -> dict:
    """
    Extract data for calculation of the maximal discount
    @param databank: the dotmap storing data in exmas
    @param params: parameters used in exmas
    @return: dictionary with passengers' characteristics
    """
    requests = databank['exmas']['requests'].copy()
    behavioural = databank['prob']['sampled_random_parameters'].copy().set_index('new_index')

    travellers_characteristics = {t[0]: {
        'u': t[1]['u'],
        'p': params['price'],
        'b_t': behavioural.loc[t[0], 'VoT'],
        'b_s': behavioural.loc[t[0], 'WtS'],
        'b_d': params["delay_value"]
    } for t in requests.iterrows()}

    return travellers_characteristics


def extract_individual_travel_times(
        row_rides: pd.Series
) -> list:
    """
    Function to be applied by rows to a dataframe rides
    @param row_rides: a row of the rides dataframe
    @return: travel times of travellers, respectively
    """
    travellers = row_rides["indexes"]
    times = row_rides["times"]
    out = []
    for traveller in travellers:
        origin_index = row_rides["indexes_orig"].index(traveller)
        destination_index = row_rides["indexes_dest"].index(traveller)
        out.append(sum(times[(origin_index + 1):(len(travellers) + 1 + destination_index)]))

    return out


def discount_row_func(
        row_rides: pd.Series,
        characteristics: dict
) -> list:
    """
    [row func] Calculate minimum discount per row of pd.Dataframe
    from the databank exmas rides
    @param row_rides: row
    @param characteristics: individual traits
    @return: updated row
    """
    travellers = row_rides["indexes"]
    out = []
    for no, traveller in enumerate(travellers):
        out.append(
            calculate_discount(
                u=characteristics[traveller]["u"],
                p=characteristics[traveller]["p"],
                d=row_rides["individual_distances"][no],
                b_t=characteristics[traveller]["b_t"],
                b_s=characteristics[traveller]["b_s"],
                t=row_rides["individual_times"][no],
                t_d=row_rides["delays"][no],
                b_d=characteristics[traveller]["b_d"],
                shared=(len(travellers) != 1)
            )
        )

    return out


def expand_rides(
        databank: DotMap or dict
) -> pd.DataFrame:
    """
    Add individual times and individual distances for rides df
    @param databank: the data bundle used in ExMAs
    @return: updated databank
    """
    rides = databank['exmas']['rides']
    rides["individual_times"] = rides.apply(extract_individual_travel_times,
                                            axis=1)
    distances_dict = {t[0]: t[1]["dist"] for t in
                      databank['exmas']['requests'].iterrows()}
    rides["individual_distances"] = rides.apply(lambda x:
                                                [distances_dict[t] for t in x["indexes"]],
                                                axis=1)
    return databank


def calculate_min_discount(
        databank: DotMap or dict,
        travellers_characteristics: dict
) -> DotMap:
    """
    Calculate minimum discount
    @param databank:
    @param travellers_characteristics:
    @return: updated databank
    """
    rides = databank['exmas']['rides']
    rides["min_discount"] = rides.apply(lambda x:
                                        [max(t, 0) for t in discount_row_func(x, travellers_characteristics)],
                                        axis=1)

    databank["exmas"]["recalibrated_rides"] = rides

    return databank


def calculate_profitability(
        databank: DotMap or dict,
        params: DotMap or dict
) -> DotMap or dict:
    """
    Calculate profitability of individual rides
    @param databank:
    @param params:
    @return: updated databank
    """

    def _base_row_revenue(row):
        if len(row["indexes"]) == 1:
            return row["individual_distances"][0] * params["price"]

        disc = params.get("true_discount") if not None else params["shared_discount"]
        out = sum(row["individual_distances"])
        out *= params["price"]
        out *= 1 - disc
        return out

    def _row_cost(row):
        return row["u_veh"] * params.get("operating_cost", 0.5)

    def _max_row_revenue(row):
        if len(row["indexes"]) == 1:
            return row["individual_distances"][0] * params["price"]

        out = 0
        for no, traveller in enumerate(row["indexes"]):
            disc = row["min_discount"][no]
            out += row["individual_distances"][no] * params["price"] * (1 - disc)
        return out

    rides = databank["exmas"]["recalibrated_rides"]
    rides["cost"] = rides.apply(lambda x: _row_cost(x), axis=1)

    rides["revenue_base"] = rides.apply(lambda x: _base_row_revenue(x), axis=1)
    rides["profit_base"] = rides["revenue_base"] - rides["cost"]

    rides["revenue_max"] = rides.apply(lambda x: _max_row_revenue(x), axis=1)
    rides["profit_max"] = rides["revenue_max"] - rides["cost"]

    rides["profitability_base"] = 1000 * rides["revenue_base"] / rides["cost"]
    rides["profitability_max"] = 1000 * rides["revenue_max"] / rides["cost"]

    for _n in ["profit_base", "profit_max",
               "profitability_base", "profitability_max"]:
        rides[_n] = rides[_n].apply(lambda x: 0 if isnan(x) else int(x))

    return databank


def row_expected_profitability(
        row_rides: pd.Series,
        params: DotMap or dict
) -> list:
    travellers = row_rides["indexes"]
    out = []
    for no, traveller in enumerate(travellers):
        return []


def prepare_samples(
        databank: DotMap or dict,
        sample_size: int = 100
) -> DotMap or dict:
    from pricing_utils.product_distribution import ProductDistribution

    beta = ProductDistribution()
    beta.new_sample(
        distribution_type="multinormal",
        probs=[0.29, 0.28, 0.24, 0.19],
        means=[t / 3600 for t in [16.98, 14.02, 26.25, 7.78]],
        st_devs=[t / 3600 for t in [0.318, 0.201, 5.77, 1]],
        size=sample_size,
        seed=123
    )
    databank["prob"]["bt_sample"] = beta.sample.copy()

    databank["prob"]["bs_samples"] = {}
    for no_paxes, multiplier in zip([2, 3, 4, 5], [0.95, 1, 1.1, 1.2, 2]):
        beta.remove_sample(0)
        beta.new_sample(
            distribution_type="multinormal",
            probs=[0.29, 0.28, 0.24, 0.19],
            means=[t * multiplier for t in [1.22, 1.135, 1.049, 1.18]],
            st_devs=[t / 3600 for t in [0.318, 0.201, 5.77, 1]],
            size=sample_size,
            seed=123
        )
        databank["prob"]["bs_samples"][no_paxes] = beta.sample.copy()

    return databank


def _row_sample_acceptable_disc(
        _rides_row: pd.Series,
        _times_non_shared: dict,
        _bs_samples: dict,
        _bt_sample: list,
        _interval: int,
        _price: float
) -> list:
    """
    Samples discounts for which clients accept rides
    at different discount levels
    @param _rides_row: the function works on rows of pd.Dataframe
    @param _times_non_shared: dictionary with iniduvidal rides
    obtained as dict(requests["ttrav"])
    @param _bs_samples: sampled willingness to share across
    the population
    @param _bt_sample: sampled value of time across the population
    @param _interval: once per how many items from the list
    should be returned for the final sample
    @param _price: price per metre
    @return: acceptable
    """
    no_travellers = len(_rides_row["indexes"])
    if no_travellers == 1:
        return []

    _bs = _bs_samples[no_travellers if no_travellers <= 5 else 5]
    out = []
    for no, trav in enumerate(_rides_row["indexes"]):
        out1 = [t * _rides_row["individual_times"][no] for t in _bs]
        out1 = [t - _times_non_shared[trav] for t in out1]
        out1 = sorted(a * b for a, b in itertools.product(out1, _bt_sample))
        out2 = []
        j = int(_interval / 2)
        while j < len(out1):
            out2.append(out1[j] /
                        (_price * _rides_row["individual_distances"][no]))
            j += _interval
        out.append(out2)

    return out


def _row_maximise_profit(
        _rides_row: pd.Series,
        _sample_size: int = 10
):
    no_travellers = len(_rides_row["indexes"])
    if no_travellers == 1:
        return _rides_row["individual_distances"]

    discounts = list(itertools.product(*_rides_row["accepted_discount"]))
    best = [0, 0]
    for discount in discounts:
        eff_price = [1 - t for t in discount]
        revenue = [a * b for a, b in
                   zip(_rides_row["individual_distances"], eff_price)]
        probability = 1
        for num, ind_disc in enumerate(discount):
            sample = _rides_row["accepted_discount"][num]
            probability *= bisect_right(sample, ind_disc)
            probability /= _sample_size

        out = [sum(revenue) * probability, discount]
        if out[0] > best[0]:
            best = out.copy()

    return best


<<<<<<< HEAD
# def _row_recalculate_utility(
#         row_rides: pd.Series,
#         times_non_shared: dict,
#         price: float
# ) -> list:
#     if len(row_rides["indexes"]) == 1:
#         return row_rides["u_pax"]
#
#     utilities = []
#
#     for num, traveller in enumerate(row_rides["indexes"]):
#         discount = row_rides["best_profit"][1][num]
#         distance = row_rides["individual_distances"][num]
#         time_ns = times_non_shared[traveller]
#         time_s = row_rides["individual_times"][num]



def calculate_expected_profitability(
        databank: DotMap or dict,
        final_sample_size: int = 10,
        price: float = 0.0015
):
=======
def calculate_expected_profitability(
        databank: DotMap or dict,
        final_sample_size: int = 10,
        price: float = 0.015
) -> DotMap or dict:
>>>>>>> 64843075
    rides = databank["exmas"]["rides"]
    times_non_shared = dict(databank['exmas']['requests']['ttrav'])
    b_s = databank['prob']['bs_samples']
    b_t = databank['prob']['bt_sample']
    interval_size = int(len(b_s[2]) * len(b_t) / final_sample_size)
    rides["accepted_discount"] = rides.apply(
        _row_sample_acceptable_disc,
        axis=1,
        _times_non_shared=times_non_shared,
        _bs_samples=b_s,
        _bt_sample=b_t,
        _interval=interval_size,
        _price=price
    )

    # def foo(_arg):
    #     if len(_arg) == 0:
    #         return []
    #     return sorted([a for b in _arg for a in b])

    # rides["discount_threshold"] = rides["accepted_discount"].apply(foo)

<<<<<<< HEAD
    rides["best_profit"] = rides.apply(_row_maximise_profit, axis=1)
    rides["max_profit"] = rides["best_profit"].apply(lambda x: x[0] * price)
    rides["max_profit_int"] = rides["max_profit"].apply(lambda x: int(1000 * x))

    databank["exmas"]["recalibrated_rides"] = rides.copy()
=======
    rides['max_expected_profit'] = rides.apply(_row_maximise_profit, axis=1)
    return databank


def maximum_profit(
        databank: DotMap or dict,
        cost_to_price_ratio: float = 0.3
) -> DotMap or dict:
    rides = databank["exmas"]["rides"]
    rides["expected_profit"] = rides["max_expected_profit"].apply(lambda x: x[0])
    rides["expected_profit"] -= rides["u_veh"] * cost_to_price_ratio
>>>>>>> 64843075

    return databank<|MERGE_RESOLUTION|>--- conflicted
+++ resolved
@@ -309,7 +309,6 @@
     return best
 
 
-<<<<<<< HEAD
 # def _row_recalculate_utility(
 #         row_rides: pd.Series,
 #         times_non_shared: dict,
@@ -331,15 +330,9 @@
 def calculate_expected_profitability(
         databank: DotMap or dict,
         final_sample_size: int = 10,
-        price: float = 0.0015
-):
-=======
-def calculate_expected_profitability(
-        databank: DotMap or dict,
-        final_sample_size: int = 10,
-        price: float = 0.015
+        price: float = 0.0015,
+        cost_to_price_ratio: float = 0.3
 ) -> DotMap or dict:
->>>>>>> 64843075
     rides = databank["exmas"]["rides"]
     times_non_shared = dict(databank['exmas']['requests']['ttrav'])
     b_s = databank['prob']['bs_samples']
@@ -362,24 +355,23 @@
 
     # rides["discount_threshold"] = rides["accepted_discount"].apply(foo)
 
-<<<<<<< HEAD
     rides["best_profit"] = rides.apply(_row_maximise_profit, axis=1)
-    rides["max_profit"] = rides["best_profit"].apply(lambda x: x[0] * price)
-    rides["max_profit_int"] = rides["max_profit"].apply(lambda x: int(1000 * x))
+    rides["max_revenue"] = rides["best_profit"].apply(lambda x: x[0] * price)
+    rides["max_revenue_int"] = rides["max_revenue"].apply(lambda x: int(1000 * x))
+    rides["max_profit"] -= rides["u_veh"] * cost_to_price_ratio * price
+    rides["max_profit_int"] -= rides["max_profit"].apply(lambda x: int(1000 * x))
 
     databank["exmas"]["recalibrated_rides"] = rides.copy()
-=======
-    rides['max_expected_profit'] = rides.apply(_row_maximise_profit, axis=1)
-    return databank
-
-
-def maximum_profit(
-        databank: DotMap or dict,
-        cost_to_price_ratio: float = 0.3
-) -> DotMap or dict:
-    rides = databank["exmas"]["rides"]
-    rides["expected_profit"] = rides["max_expected_profit"].apply(lambda x: x[0])
-    rides["expected_profit"] -= rides["u_veh"] * cost_to_price_ratio
->>>>>>> 64843075
-
-    return databank+
+    return databank
+
+
+# def maximum_profit(
+#         databank: DotMap or dict,
+#         cost_to_price_ratio: float = 0.3
+# ) -> DotMap or dict:
+#     rides = databank["exmas"]["rides"]
+#     rides["expected_profit"] = rides["max_expected_profit"].apply(lambda x: x[0])
+#     rides["expected_profit"] -= rides["u_veh"] * cost_to_price_ratio
+#
+#     return databank