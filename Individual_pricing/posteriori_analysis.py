--- conflicted
+++ resolved
@@ -27,8 +27,8 @@
     print(f"RIDE-HAILING: {obj}:\n {sum(singles[obj_no_int])} ")
     print(f"RIDE-POOLING: {obj}:\n {sum(data['exmas']['schedules'][obj][obj_no_int])} \n")
 
-plot_rides = False
-if plot_rides:
+plot = False
+if plot:
     _d = {}
     for obj in data['exmas']['objectives']:
         _d[obj] = [len(t) for t in data['exmas']['schedules'][obj]["indexes"]]
@@ -68,13 +68,6 @@
 
     plt.savefig('degrees.png', dpi=200)
 
-<<<<<<< HEAD
-discounts = shared["best_profit"].apply(lambda x: x[1])
-discounts = [t for a in discounts for t in a]
-sns.kdeplot(discounts)
-plt.savefig("discount_distribution.png", dpi=200)
-x = 0
-=======
 plot_discounts = True
 if plot_discounts:
     discounts = shared["best_profit"].apply(lambda x: x[1])
@@ -103,5 +96,4 @@
 
     ax.legend(bbox_to_anchor=(1.02, 1.02), loc='upper left')
     plt.tight_layout()
-    plt.savefig('discount_density.png', dpi=200)
->>>>>>> 78afc6ea
+    plt.savefig('discount_density.png', dpi=200)