import pickle
import os

import pandas as pd
import numpy as np
import matplotlib.pyplot as plt
import matplotlib.colors as mcolors
import seaborn as sns
from collections import Counter
import matplotlib.pylab as pylab

from pricing_functions import _expected_profit_flat
from pricing_functions import *
from matching import matching_function
from pricing_utils.batch_preparation import get_parameters

_cr = 0.3
_num = 150
_sample = 10

avg_speed = 6
price = 1.5
guaranteed_discount = 0.05

performance = True
plot_degrees = True
plot_discounts = True
kde_plot = False
prob_distribution = True
res_analysis = True
profitability_vector = True

with open(r"C:\Users\zmich\Documents\GitHub\ExMAS_sideline\Individual_pricing\data\test\results_["
          + str(_num) + ", " + str(_num) + "]_" + str(_sample) + ".pickle",
          "rb") as file:
    data = pickle.load(file)[0]
# with open("results_" + str(_num) + "_" + str(_sample) + "_v4.pickle", "rb") as _file:
#     data = pickle.load(_file)

os.chdir(os.path.join(os.getcwd(), "results"))

rr = data["exmas"]["recalibrated_rides"]

names_discs = ['014', '02']
discs = [0.14, 0.2]

for name, disc in zip(names_discs, discs):
    rr[name + '_accepted'] = rr.apply(lambda x: all([calculate_delta_utility(
        discount=disc,
        price=1.5 / 1000,
        ns_trip_dist=x['individual_distances'][j],
        vot=0.0046,
        wts=1.14756,
        travel_time_ns=x['individual_distances'][j] / avg_speed,
        travel_time_s=x['individual_times'][j]
    ) > 0 for j in range(len(x['indexes']))]),
                                      axis=1)

    rr["prod_prob_" + name] = rr.apply(check_prob_if_accepted, axis=1, discount=disc)
    rr["probs_" + name] = rr.apply(check_prob_if_accepted, axis=1, discount=disc, total=False)

    rr[name + '_profitability'] = rr.apply(
<<<<<<< HEAD
        lambda x: _expected_profit_flat(
            vector_probs=x["probs_" + name],
            shared_dist=x['u_veh'] * avg_speed,
            ind_dists=x['individual_distances'],
            price=price,
            sharing_disc=disc,
            guaranteed_disc=guaranteed_discount
        ),
=======
        lambda x: price if len(x['indexes']) == 1 else
        x["avg_prob_" + name] * len(x['indexes']) * sum(x['individual_distances']) * price * (1-disc) / (x['u_veh'] * avg_speed),
>>>>>>> c0006ed2
        axis=1
    )

    data = matching_function(
        databank=data,
        objectives=[name + '_profitability'],
        min_max='max',
        filter_rides=False,  # name + '_accepted',
        opt_flag=""
    )

    # data = matching_function(
    #     databank=data,
    #     objectives=['u_veh'],
    #     min_max='min',
    #     filter_rides=name + '_accepted',
    #     opt_flag=name
    # )

data = matching_function(
    databank=data,
    objectives=['u_veh'],
    min_max='min',
    filter_rides=False,
    opt_flag=''
)

data = matching_function(
    databank=data,
    objectives=['u_pax'],
    min_max='min',
    filter_rides=False,
    opt_flag=''
)

singles = rr.loc[[len(t) == 1 for t in rr['indexes']]].copy()
shared = rr.loc[[len(t) > 1 for t in rr['indexes']]].copy()

if performance:
    for obj in data['exmas']['objectives']:
        obj_no_int = obj.replace('_int', '')
        print(f"RIDE-HAILING: {obj}:\n {sum(singles[obj_no_int])} ")
        print(f"RIDE-POOLING: {obj}:\n {sum(data['exmas']['schedules'][obj][obj_no_int])} \n")

if plot_degrees:
    # objectives_to_plot = ['profitability'] + ['expected_profit_int_' + str(t) for t in [20, 40, 60]]
    # objectives_labels = ['Profitability', 'OC02', 'OC04', 'OC06']

    objectives_to_plot = ['profitability'] + ['0' + str(t) + "_profitability" for t in [14, 2]]
    objectives_labels = ['Personalised', 'Flat disc. 0.14', 'Flat disc. 0.2']

    _d = {}
    for obj in data['exmas']['schedules'].keys():
        _d[obj] = [len(t) for t in data['exmas']['schedules'][obj]["indexes"]]

    max_deg = max(max(j for j in tt) for tt in _d.values())

    _df = {}
    for k, v in _d.items():
        c = Counter(v)
        _df[k] = [c[j] for j in range(1, max(v) + 1)]

    _df = {k: v for k, v in _df.items() if
           k in objectives_to_plot}
    _df2 = {j: [] for j in range(1, max_deg + 1)}
    for k, v in _df.items():
        for j in range(1, max_deg + 1):
            _df2[j].append(v[j - 1] if j <= len(v) else 0)

    x = np.arange(len(_df.keys()))
    width = 0.2  # the width of the bars
    multiplier = 0
    fig, ax = plt.subplots()

    for attribute, measurement in _df2.items():
        offset = width * multiplier
        rects = ax.bar(x + offset, measurement, width, label=attribute)
        ax.bar_label(rects, padding=0)
        multiplier += 1

    ax.set_ylabel('Number of rides')
    # ax.set_title('Degree distribution')
    ax.set_xticks(x + width, objectives_labels)
    lgd = ax.legend(title='Degree', bbox_to_anchor=(1.02, 1), borderaxespad=0, ncols=2, loc='upper left')
    ax.set_ylim(0, max(max(t) for t in _df.values()) + 5)
    # ax.set_xlabel("Expected profit with operating cost of")
    # plt.show()
    plt.savefig('degrees_' + str(_sample) + '.png', dpi=200,
                bbox_extra_artists=(lgd,), bbox_inches='tight')

if plot_discounts:
    # objectives = ['profitability'] + ['expected_profit_int_' + str(t) for t in [20, 40, 60]]
    # objectives_names = ['Profitability'] + ["Expected Profit OC" + str(t) for t in [20, 40, 60]]
    # objectives = ['profitability'] + ['0' + str(t) + "_profitability" for t in [14, 2]]
    # objectives_names = ['Personalised', 'Flat disc. 0.14', 'Flat disc. 0.2']
    objectives = ['profitability', 'u_veh', 'u_pax']
    objectives_names = ['Profitability', 'Distance saved', 'Attractiveness']
    discounts = {'all': shared["best_profit"].apply(lambda x: x[1])}
    discounts['all'] = [a for b in discounts['all'] for a in b]
    for objective in objectives:
        discounts[objective] = shared.loc[shared['selected_' + objective] == 1, "best_profit"].apply(lambda x: x[1])
        discounts[objective] = [a for b in discounts[objective] for a in b]

    discounts['no_select'] = shared.loc[pd.concat([shared['selected_' + obj] == 1 for obj in objectives],
                                                  axis=1).apply(lambda x: not any(t for t in x),
                                                                axis=1), 'best_profit'].apply(lambda x: x[1])
    discounts['no_select'] = [a for b in discounts['no_select'] for a in b]

    colors = list(mcolors.BASE_COLORS)
    labels = ['All', 'Profit'] + ['OC0' + str(j) for j in [2, 4, 6]]
    fig, ax = plt.subplots()
    if kde_plot:
        for num, obj in enumerate(['all'] + objectives):
            sns.histplot(discounts[obj], ax=ax, label=labels[num], color=colors[num])


        def upper_rugplot(data, height=.02, _ax=None, **kwargs):
            from matplotlib.collections import LineCollection
            _ax = _ax or plt.gca()
            kwargs.setdefault("linewidth", 0.1)
            kwargs.setdefault("color", "green")
            segs = np.stack((np.c_[data, data],
                             np.c_[np.ones_like(data), np.ones_like(data) - height]),
                            axis=-1)
            lc = LineCollection(segs, transform=_ax.get_xaxis_transform(), **kwargs)
            _ax.add_collection(lc)


        upper_rugplot(discounts['all'], _ax=ax, color=colors[0])
        sns.rugplot(discounts['profitability'], color=colors[1])
        plt.axvline(0.05, label='Guaranteed discount', ls=':', lw=0.5, color='black')
        # sns.kdeplot(discounts_no_select, color='blue', ax=ax, label="Not selected")

        ax.legend(bbox_to_anchor=(1.02, 1.02), loc='upper left')
        plt.tight_layout()
        plt.savefig('discount_density_' + str(_sample) + '_rug.png', dpi=200)

    else:
        obj_discounts = {k: v for k, v in discounts.items() if k in objectives}
        no_obj_discounts = {k: v for k, v in discounts.items() if k not in objectives}
        plt.hist(list(obj_discounts.values()), stacked=False, density=True, label=objectives_names,
                 weights=[[1 / max(t)] * len(t) for t in list(obj_discounts.values())])
        # plt.axvline(0.05, label='Guaranteed discount', ls=':', lw=0.5, color='black')
        plt.yticks([])
        ax.legend(bbox_to_anchor=(1.02, 1.02), loc='upper left')
        plt.tight_layout()
        plt.savefig('discounts_density_objectives_' + str(_sample) + '.png', dpi=200)

    d_list = discounts.values()
    mean_profit_disc = np.mean(list(d_list)[1])
    print(pd.DataFrame({'mean': [np.mean(t) for t in d_list]},
                       index=list(discounts.keys())))

if prob_distribution or res_analysis:
    shared = rr.loc[[len(t) > 1 for t in rr['indexes']]].copy()
    shared["prob"] = shared["best_profit"].apply(lambda x: x[3])
    rr = data["exmas"]["recalibrated_rides"]
    rr["prob"] = rr["best_profit"].apply(lambda x: x[3])

    objectives = ["selected_" + names_discs[0] + '_profitability',
                  "selected_" + names_discs[1] + '_profitability',
                  "selected_profitability"]
    # "selected_expected_profit_int_20",
    # "selected_expected_profit_int_40",
    # "selected_expected_profit_int_60"]
    names = ["Flat discount 0." + str(discs[0])[2:],
             "Flat discount 0." + str(discs[1])[2:],
             "Personalised"]
    # "Pers. Profit OC 0.2",
    # "Pers. Profit OC 0.4",
    # "Pers. Profit OC 0.6"]
    selected = {
        objective: (shared.loc[rr[objective] == 1], name) for objective, name in zip(objectives, names)
    }

if prob_distribution:
    params = {'legend.fontsize': 'x-large',
              'figure.figsize': (8, 5),
              'axes.labelsize': 'x-large',
              'axes.titlesize': 'x-large',
              'xtick.labelsize': 'x-large',
              'ytick.labelsize': 'x-large'}
    pylab.rcParams.update(params)

    fig, ax = plt.subplots()

    for num, (sel, name) in enumerate(selected.values()):
        if num == 0:
            dat = sel["prod_prob_" + names_discs[0]]
        elif num == 1:
            dat = sel["prod_prob_" + names_discs[1]]
        else:
            dat = sel["prob"].apply(np.prod)
        # sns.histplot(dat, color=list(mcolors.BASE_COLORS.keys())[num],
        #              cumulative=False, label=name, kde=False, alpha=0.1,
        #              stat="frequency", element="step")
        # log_scale=True, element="step", fill=False,
        # cumulative=True, stat="density", label=name)
        # sns.ecdfplot(dat, color=list(mcolors.BASE_COLORS.keys())[num], label=name)
        sns.kdeplot(dat, label=name, bw_adjust=1)
    # ax.legend(bbox_to_anchor=(1.02, 1.02), loc='upper left')
    ax.legend(loc='upper left')
    ax.set_xlim(0, 1)
    # plt.xlabel("Acceptance probability")
    plt.xlabel(None)
    plt.tight_layout()
    # plt.savefig("probability_shared_" + str(_sample) + ".png", dpi=200)
    plt.savefig("probability_shared_" + str(_sample) + "_sel.png", dpi=200)

    rr['prob'] = rr['prob'].apply(np.prod)

    fig, ax = plt.subplots()

    for obj, lab in [("prod_prob_" + names_discs[0], "Flat discount 0." + names_discs[0][1:]),
                     ("prod_prob_" + names_discs[1], "Flat discount 0." + names_discs[1][1:]),
                     ("prob", "Personalised")]:
        r_s = rr.loc[[len(t) != 1 for t in rr["indexes"]]]
        # sns.histplot(data[obj], cumulative=False, label=lab, kde=False, alpha=0.1,
        #              stat="frequency", element="step")
        sns.kdeplot(r_s[obj], label=lab, bw_adjust=1)
    # ax.legend(bbox_to_anchor=(1.02, 1.02), loc='upper left')
    ax.legend(loc='upper left')
    # plt.ylabel("Density", fontsize=13)
    ax.set_xlim(0, 1)
    plt.xlabel(None)
    # plt.xlabel("Acceptance probability")
    plt.tight_layout()
    plt.savefig("probability_shared_" + str(_sample) + "_all.png", dpi=200)

    plt.close()
    fig, ax = plt.subplots()
    for _n, obj, lab in [
        ('selected_' + names_discs[0] + '_profitability', "prod_prob_" + names_discs[0],
         "Flat discount 0." + names_discs[0][1:]),
        ('selected_' + names_discs[1] + '_profitability', "prod_prob_" + names_discs[1],
         "Flat discount 0." + names_discs[1][1:]),
        ('selected_profitability', "prob", "Personalised")]:
        r_s = rr.loc[[len(t) != 1 for t in rr["indexes"]]]
        r_s = r_s.loc[[bool(t) for t in r_s[_n]]]
        plt.hist(list(r_s[obj]), label=lab, alpha=0.5)
    ax.legend(loc='upper left')
    ax.set_xlim(0, 1)
    plt.xlabel(None)
    plt.tight_layout()
    plt.savefig("probability_shared_" + str(_sample) + "_sel_v2.png", dpi=200)

    plt.close()

if res_analysis:
    temp_data = rr.loc[rr['selected_profitability'] == 1]
    results = {
        'profitability': [np.mean(temp_data['profitability'])],
        'e_dist': [sum(temp_data['best_profit'].apply(lambda x: x[4]))]
    }

    for flat_disc in names_discs:
        temp_data = rr.loc[rr['selected_' + flat_disc + '_profitability'] == 1]
        results['profitability'] += [np.mean(temp_data[flat_disc + '_profitability'])]
        results['e_dist'] += [sum(temp_data.apply(
            lambda x: (x['veh_dist'] * x[flat_disc + '_accepted'] +
                       sum(x['individual_distances']) * (1 - x[flat_disc + '_accepted'])) / 1000,
            axis=1
        ))]

    results['profitability'] += [1.5]
    results['e_dist'] += [sum(singles['veh_dist']) / 1000]

    results = pd.DataFrame(results)
    results.index = ['Personalised', 'Flat 0.14', 'Flat 0.2', 'Private only']
    results = results.round(2)
    print(results.to_latex())

if profitability_vector:
    temp_data = rr.loc[rr['selected_profitability'] == 1]
    results = {
        'Personalised': list(temp_data['profitability'])
    }

    for flat_disc in names_discs:
        temp_data = rr.loc[rr['selected_' + flat_disc + '_profitability'] == 1]
        results['Flat disc. 0.' + flat_disc[1:]] = temp_data[flat_disc + '_profitability']

    fig, ax = plt.subplots()

    for k, v in results.items():
        sns.kdeplot(v, label=k, bw_adjust=1)

    ax.legend(loc='upper left')
    plt.xlabel(None)
    plt.ylabel(None)
    plt.tight_layout()
    plt.savefig("profitability" + str(_sample) + "_sel.png", dpi=200)<|MERGE_RESOLUTION|>--- conflicted
+++ resolved
@@ -9,18 +9,16 @@
 from collections import Counter
 import matplotlib.pylab as pylab
 
-from pricing_functions import _expected_profit_flat
 from pricing_functions import *
 from matching import matching_function
 from pricing_utils.batch_preparation import get_parameters
 
 _cr = 0.3
 _num = 150
-_sample = 10
+_sample = 25
 
 avg_speed = 6
 price = 1.5
-guaranteed_discount = 0.05
 
 performance = True
 plot_degrees = True
@@ -30,7 +28,7 @@
 res_analysis = True
 profitability_vector = True
 
-with open(r"C:\Users\zmich\Documents\GitHub\ExMAS_sideline\Individual_pricing\data\test\results_["
+with open(r"C:\Users\szmat\Documents\GitHub\ExMAS_sideline\Individual_pricing\data\test\results_["
           + str(_num) + ", " + str(_num) + "]_" + str(_sample) + ".pickle",
           "rb") as file:
     data = pickle.load(file)[0]
@@ -56,23 +54,11 @@
     ) > 0 for j in range(len(x['indexes']))]),
                                       axis=1)
 
-    rr["prod_prob_" + name] = rr.apply(check_prob_if_accepted, axis=1, discount=disc)
-    rr["probs_" + name] = rr.apply(check_prob_if_accepted, axis=1, discount=disc, total=False)
+    rr["avg_prob_" + name] = rr.apply(check_prob_if_accepted, axis=1, discount=disc)
 
     rr[name + '_profitability'] = rr.apply(
-<<<<<<< HEAD
-        lambda x: _expected_profit_flat(
-            vector_probs=x["probs_" + name],
-            shared_dist=x['u_veh'] * avg_speed,
-            ind_dists=x['individual_distances'],
-            price=price,
-            sharing_disc=disc,
-            guaranteed_disc=guaranteed_discount
-        ),
-=======
         lambda x: price if len(x['indexes']) == 1 else
-        x["avg_prob_" + name] * len(x['indexes']) * sum(x['individual_distances']) * price * (1-disc) / (x['u_veh'] * avg_speed),
->>>>>>> c0006ed2
+        x["avg_prob_" + name] * len(x['indexes']) * sum(x['individual_distances']) * price / (x['u_veh'] * avg_speed),
         axis=1
     )
 
@@ -80,7 +66,7 @@
         databank=data,
         objectives=[name + '_profitability'],
         min_max='max',
-        filter_rides=False,  # name + '_accepted',
+        filter_rides=name + '_accepted',
         opt_flag=""
     )
 
@@ -261,9 +247,9 @@
 
     for num, (sel, name) in enumerate(selected.values()):
         if num == 0:
-            dat = sel["prod_prob_" + names_discs[0]]
+            dat = sel["avg_prob_" + names_discs[0]]
         elif num == 1:
-            dat = sel["prod_prob_" + names_discs[1]]
+            dat = sel["avg_prob_" + names_discs[1]]
         else:
             dat = sel["prob"].apply(np.prod)
         # sns.histplot(dat, color=list(mcolors.BASE_COLORS.keys())[num],
@@ -286,8 +272,8 @@
 
     fig, ax = plt.subplots()
 
-    for obj, lab in [("prod_prob_" + names_discs[0], "Flat discount 0." + names_discs[0][1:]),
-                     ("prod_prob_" + names_discs[1], "Flat discount 0." + names_discs[1][1:]),
+    for obj, lab in [("avg_prob_" + names_discs[0], "Flat discount 0." + names_discs[0][1:]),
+                     ("avg_prob_" + names_discs[1], "Flat discount 0." + names_discs[1][1:]),
                      ("prob", "Personalised")]:
         r_s = rr.loc[[len(t) != 1 for t in rr["indexes"]]]
         # sns.histplot(data[obj], cumulative=False, label=lab, kde=False, alpha=0.1,
@@ -305,9 +291,9 @@
     plt.close()
     fig, ax = plt.subplots()
     for _n, obj, lab in [
-        ('selected_' + names_discs[0] + '_profitability', "prod_prob_" + names_discs[0],
+        ('selected_' + names_discs[0] + '_profitability', "avg_prob_" + names_discs[0],
          "Flat discount 0." + names_discs[0][1:]),
-        ('selected_' + names_discs[1] + '_profitability', "prod_prob_" + names_discs[1],
+        ('selected_' + names_discs[1] + '_profitability', "avg_prob_" + names_discs[1],
          "Flat discount 0." + names_discs[1][1:]),
         ('selected_profitability', "prob", "Personalised")]:
         r_s = rr.loc[[len(t) != 1 for t in rr["indexes"]]]
@@ -332,13 +318,13 @@
         temp_data = rr.loc[rr['selected_' + flat_disc + '_profitability'] == 1]
         results['profitability'] += [np.mean(temp_data[flat_disc + '_profitability'])]
         results['e_dist'] += [sum(temp_data.apply(
-            lambda x: (x['veh_dist'] * x[flat_disc + '_accepted'] +
-                       sum(x['individual_distances']) * (1 - x[flat_disc + '_accepted'])) / 1000,
+            lambda x: (x['veh_dist']*x[flat_disc+'_accepted'] +
+                      sum(x['individual_distances'])*(1-x[flat_disc+'_accepted']))/1000,
             axis=1
         ))]
 
     results['profitability'] += [1.5]
-    results['e_dist'] += [sum(singles['veh_dist']) / 1000]
+    results['e_dist'] += [sum(singles['veh_dist'])/1000]
 
     results = pd.DataFrame(results)
     results.index = ['Personalised', 'Flat 0.14', 'Flat 0.2', 'Private only']
